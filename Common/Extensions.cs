﻿/*
 * QUANTCONNECT.COM - Democratizing Finance, Empowering Individuals.
 * Lean Algorithmic Trading Engine v2.0. Copyright 2014 QuantConnect Corporation.
 *
 * Licensed under the Apache License, Version 2.0 (the "License");
 * you may not use this file except in compliance with the License.
 * You may obtain a copy of the License at http://www.apache.org/licenses/LICENSE-2.0
 *
 * Unless required by applicable law or agreed to in writing, software
 * distributed under the License is distributed on an "AS IS" BASIS,
 * WITHOUT WARRANTIES OR CONDITIONS OF ANY KIND, either express or implied.
 * See the License for the specific language governing permissions and
 * limitations under the License.
*/

using System;
using System.Collections;
using System.Collections.Concurrent;
using System.Collections.Generic;
using System.Globalization;
using System.IO;
using System.Linq;
using System.Security.Cryptography;
using System.Text;
using System.Text.RegularExpressions;
using System.Threading;
using System.Threading.Tasks;
using Newtonsoft.Json;
using NodaTime;
using Python.Runtime;
using QuantConnect.Orders;
using QuantConnect.Securities;
using Timer = System.Timers.Timer;

namespace QuantConnect
{
    /// <summary>
    /// Extensions function collections - group all static extensions functions here.
    /// </summary>
    public static class Extensions
    {
        /// <summary>
        /// Extension to move one element from list from A to position B.
        /// </summary>
        /// <typeparam name="T">Type of list</typeparam>
        /// <param name="list">List we're operating on.</param>
        /// <param name="oldIndex">Index of variable we want to move.</param>
        /// <param name="newIndex">New location for the variable</param>
        public static void Move<T>(this List<T> list, int oldIndex, int newIndex)
        {
            var oItem = list[oldIndex];
            list.RemoveAt(oldIndex);
            if (newIndex > oldIndex) newIndex--;
            list.Insert(newIndex, oItem);
        }

        /// <summary>
        /// Extension method to convert a string into a byte array
        /// </summary>
        /// <param name="str">String to convert to bytes.</param>
        /// <returns>Byte array</returns>
        public static byte[] GetBytes(this string str)
        {
            var bytes = new byte[str.Length * sizeof(char)];
            Buffer.BlockCopy(str.ToCharArray(), 0, bytes, 0, bytes.Length);
            return bytes;
        }

        /// <summary>
        /// Extentsion method to clear all items from a thread safe queue
        /// </summary>
        /// <remarks>Small risk of race condition if a producer is adding to the list.</remarks>
        /// <typeparam name="T">Queue type</typeparam>
        /// <param name="queue">queue object</param>
        public static void Clear<T>(this ConcurrentQueue<T> queue)
        {
            T item;
            while (queue.TryDequeue(out item)) {
                // NOP
            }
        }

        /// <summary>
        /// Extension method to convert a byte array into a string.
        /// </summary>
        /// <param name="bytes">Byte array to convert.</param>
        /// <param name="encoding">The encoding to use for the conversion. Defaults to Encoding.ASCII</param>
        /// <returns>String from bytes.</returns>
        public static string GetString(this byte[] bytes, Encoding encoding = null)
        {
            if (encoding == null) encoding = Encoding.ASCII;

            return encoding.GetString(bytes);
        }

        /// <summary>
        /// Extension method to convert a string to a MD5 hash.
        /// </summary>
        /// <param name="str">String we want to MD5 encode.</param>
        /// <returns>MD5 hash of a string</returns>
        public static string ToMD5(this string str)
        {
            var builder = new StringBuilder();
            using (var md5Hash = MD5.Create())
            {
                var data = md5Hash.ComputeHash(Encoding.UTF8.GetBytes(str));
                foreach (var t in data) builder.Append(t.ToString("x2"));
            }
            return builder.ToString();
        }

        /// <summary>
        /// Encrypt the token:time data to make our API hash.
        /// </summary>
        /// <param name="data">Data to be hashed by SHA256</param>
        /// <returns>Hashed string.</returns>
        public static string ToSHA256(this string data)
        {
            var crypt = new SHA256Managed();
            var hash = new StringBuilder();
            var crypto = crypt.ComputeHash(Encoding.UTF8.GetBytes(data), 0, Encoding.UTF8.GetByteCount(data));
            foreach (var theByte in crypto)
            {
                hash.Append(theByte.ToString("x2"));
            }
            return hash.ToString();
        }

        /// <summary>
        /// Extension method to automatically set the update value to same as "add" value for TryAddUpdate.
        /// This makes the API similar for traditional and concurrent dictionaries.
        /// </summary>
        /// <typeparam name="K">Key type for dictionary</typeparam>
        /// <typeparam name="V">Value type for dictonary</typeparam>
        /// <param name="dictionary">Dictionary object we're operating on</param>
        /// <param name="key">Key we want to add or update.</param>
        /// <param name="value">Value we want to set.</param>
        public static void AddOrUpdate<K, V>(this ConcurrentDictionary<K, V> dictionary, K key, V value)
        {
            dictionary.AddOrUpdate(key, value, (oldkey, oldvalue) => value);
        }

        /// <summary>
        /// Extension method to automatically add/update lazy values in concurrent dictionary.
        /// </summary>
        /// <typeparam name="TKey">Key type for dictionary</typeparam>
        /// <typeparam name="TValue">Value type for dictonary</typeparam>
        /// <param name="dictionary">Dictionary object we're operating on</param>
        /// <param name="key">Key we want to add or update.</param>
        /// <param name="addValueFactory">The function used to generate a value for an absent key</param>
        /// <param name="updateValueFactory">The function used to generate a new value for an existing key based on the key's existing value</param>
        public static TValue AddOrUpdate<TKey, TValue>(this ConcurrentDictionary<TKey, Lazy<TValue>> dictionary, TKey key, Func<TKey, TValue> addValueFactory, Func<TKey, TValue, TValue> updateValueFactory)
        {
            var result = dictionary.AddOrUpdate(key, new Lazy<TValue>(() => addValueFactory(key)), (key2, old) => new Lazy<TValue>(() => updateValueFactory(key2, old.Value)));
            return result.Value;
        }

        /// <summary>
        /// Adds the specified element to the collection with the specified key. If an entry does not exist for th
        /// specified key then one will be created.
        /// </summary>
        /// <typeparam name="TKey">The key type</typeparam>
        /// <typeparam name="TElement">The collection element type</typeparam>
        /// <typeparam name="TCollection">The collection type</typeparam>
        /// <param name="dictionary">The source dictionary to be added to</param>
        /// <param name="key">The key</param>
        /// <param name="element">The element to be added</param>
        public static void Add<TKey, TElement, TCollection>(this IDictionary<TKey, TCollection> dictionary, TKey key, TElement element)
            where TCollection : ICollection<TElement>, new()
        {
            TCollection list;
            if (!dictionary.TryGetValue(key, out list))
            {
                list = new TCollection();
                dictionary.Add(key, list);
            }
            list.Add(element);
        }

        /// <summary>
        /// Extension method to round a double value to a fixed number of significant figures instead of a fixed decimal places.
        /// </summary>
        /// <param name="d">Double we're rounding</param>
        /// <param name="digits">Number of significant figures</param>
        /// <returns>New double rounded to digits-significant figures</returns>
        public static double RoundToSignificantDigits(this double d, int digits)
        {
            if (d == 0) return 0;
            var scale = Math.Pow(10, Math.Floor(Math.Log10(Math.Abs(d))) + 1);
            return scale * Math.Round(d / scale, digits);
        }

        /// <summary>
        /// Extension method to round a double value to a fixed number of significant figures instead of a fixed decimal places.
        /// </summary>
        /// <param name="d">Double we're rounding</param>
        /// <param name="digits">Number of significant figures</param>
        /// <returns>New double rounded to digits-significant figures</returns>
        public static decimal RoundToSignificantDigits(this decimal d, int digits)
        {
            if (d == 0) return 0;
            var scale = (decimal)Math.Pow(10, Math.Floor(Math.Log10((double) Math.Abs(d))) + 1);
            return scale * Math.Round(d / scale, digits);
        }

        /// <summary>
        /// Provides global smart rounding, numbers larger than 1000 will round to 4 decimal places,
        /// while numbers smaller will round to 7 significant digits
        /// </summary>
        public static decimal SmartRounding(this decimal input)
        {
            input = Normalize(input);

            // any larger numbers we still want some decimal places
            if (input > 1000)
            {
                return Math.Round(input, 4);
            }

            // this is good for forex and other small numbers
            var d = (double)input;
            return (decimal)d.RoundToSignificantDigits(7);
        }

        /// <summary>
        /// Casts the specified input value to a decimal while acknowledging the overflow conditions
        /// </summary>
        /// <param name="input">The value to be cast</param>
        /// <returns>The input value as a decimal, if the value is too large or to small to be represented
        /// as a decimal, then the closest decimal value will be returned</returns>
        public static decimal SafeDecimalCast(this double input)
        {
            if (input <= (double) decimal.MinValue) return decimal.MinValue;
            if (input >= (double) decimal.MaxValue) return decimal.MaxValue;
            return (decimal) input;
        }

        /// <summary>
        /// Will remove any trailing zeros for the provided decimal input
        /// </summary>
        /// <param name="input">The <see cref="decimal"/> to remove trailing zeros from</param>
        /// <returns>Provided input with no trailing zeros</returns>
        /// <remarks>Will not have the expected behavior when called from Python,
        /// since the returned <see cref="decimal"/> will be converted to python float,
        /// <see cref="NormalizeToStr"/></remarks>
        public static decimal Normalize(this decimal input)
        {
            // http://stackoverflow.com/a/7983330/1582922
            return input / 1.000000000000000000000000000000000m;
        }

        /// <summary>
        /// Will remove any trailing zeros for the provided decimal and convert to string.
        /// Uses <see cref="Normalize"/>.
        /// </summary>
        /// <param name="input">The <see cref="decimal"/> to convert to <see cref="string"/></param>
        /// <returns>Input converted to <see cref="string"/> with no trailing zeros</returns>
        public static string NormalizeToStr(this decimal input)
        {
            return Normalize(input).ToString(CultureInfo.InvariantCulture);
        }

        /// <summary>
        /// Extension method for faster string to decimal conversion.
        /// </summary>
        /// <param name="str">String to be converted to positive decimal value</param>
        /// <remarks>
        /// Leading and trailing whitespace chars are ignored
        /// </remarks>
        /// <returns>Decimal value of the string</returns>
        public static decimal ToDecimal(this string str)
        {
            long value = 0;
            var decimalPlaces = 0;
            var hasDecimals = false;
            var index = 0;
            var length = str.Length;

            while (index < length && char.IsWhiteSpace(str[index]))
            {
                index++;
            }

            var isNegative = index < length && str[index] == '-';
            if (isNegative)
            {
                index++;
            }

            while (index < length)
            {
                var ch = str[index++];
                if (ch == '.')
                {
                    hasDecimals = true;
                    decimalPlaces = 0;
                }
                else if (char.IsWhiteSpace(ch))
                {
                    break;
                }
                else
                {
                    value = value * 10 + (ch - '0');
                    decimalPlaces++;
                }
            }

            var lo = (int)value;
            var mid = (int)(value >> 32);
            return new decimal(lo, mid, 0, isNegative, (byte)(hasDecimals ? decimalPlaces : 0));
        }

        /// <summary>
        /// Extension method for faster string to Int32 conversion.
        /// </summary>
        /// <param name="str">String to be converted to positive Int32 value</param>
        /// <remarks>Method makes some assuptions - always numbers, no "signs" +,- etc.</remarks>
        /// <returns>Int32 value of the string</returns>
        public static int ToInt32(this string str)
        {
            int value = 0;
            for (var i = 0; i < str.Length; i++)
            {
                if (str[i] == '.')
                    break;

                value = value * 10 + (str[i] - '0');
            }
            return value;
        }

        /// <summary>
        /// Extension method for faster string to Int64 conversion.
        /// </summary>
        /// <param name="str">String to be converted to positive Int64 value</param>
        /// <remarks>Method makes some assuptions - always numbers, no "signs" +,- etc.</remarks>
        /// <returns>Int32 value of the string</returns>
        public static long ToInt64(this string str)
        {
            long value = 0;
            for (var i = 0; i < str.Length; i++)
            {
                if (str[i] == '.')
                    break;

                value = value * 10 + (str[i] - '0');
            }
            return value;
        }

        /// <summary>
        /// Breaks the specified string into csv components, all commas are considered separators
        /// </summary>
        /// <param name="str">The string to be broken into csv</param>
        /// <param name="size">The expected size of the output list</param>
        /// <returns>A list of the csv pieces</returns>
        public static List<string> ToCsv(this string str, int size = 4)
        {
            int last = 0;
            var csv = new List<string>(size);
            for (int i = 0; i < str.Length; i++)
            {
                if (str[i] == ',')
                {
                    if (last != 0) last = last + 1;
                    csv.Add(str.Substring(last, i - last));
                    last = i;
                }
            }
            if (last != 0) last = last + 1;
            csv.Add(str.Substring(last));
            return csv;
        }

        /// <summary>
        /// Breaks the specified string into csv components, works correctly with commas in data fields
        /// </summary>
        /// <param name="str">The string to be broken into csv</param>
        /// <param name="size">The expected size of the output list</param>
        /// <returns>A list of the csv pieces</returns>
        public static List<string> ToCsvData(this string str, int size = 4)
        {
            var csv = new List<string>(size);

            int last = -1;
            bool textDataField = false;

            for (var i = 0; i < str.Length; i++)
            {
                switch (str[i])
                {
                    case '"':
                        textDataField = !textDataField;
                        break;
                    case ',':
                        if (!textDataField)
                        {
                            csv.Add(str.Substring(last + 1, (i - last)).Trim(' ', ','));
                            last = i;
                        }
                        break;
                    default:
                        break;
                }
            }

            if (last != str.Length - 1)
            {
                csv.Add(str.Substring(last + 1).Trim());
            }

            return csv;
        }

        /// <summary>
        /// Check if a number is NaN or equal to zero
        /// </summary>
        /// <param name="value">The double value to check</param>
        public static bool IsNaNOrZero(this double value)
        {
            return double.IsNaN(value) || Math.Abs(value) < double.Epsilon;
        }

        /// <summary>
        /// Gets the smallest positive number that can be added to a decimal instance and return
        /// a new value that does not == the old value
        /// </summary>
        public static decimal GetDecimalEpsilon()
        {
            return new decimal(1, 0, 0, false, 27); //1e-27m;
        }

        /// <summary>
        /// Extension method to extract the extension part of this file name if it matches a safe list, or return a ".custom" extension for ones which do not match.
        /// </summary>
        /// <param name="str">String we're looking for the extension for.</param>
        /// <returns>Last 4 character string of string.</returns>
        public static string GetExtension(this string str) {
            var ext = str.Substring(Math.Max(0, str.Length - 4));
            var allowedExt = new List<string>() { ".zip", ".csv", ".json" };
            if (!allowedExt.Contains(ext))
            {
                ext = ".custom";
            }
            return ext;
        }

        /// <summary>
        /// Extension method to convert strings to stream to be read.
        /// </summary>
        /// <param name="str">String to convert to stream</param>
        /// <returns>Stream instance</returns>
        public static Stream ToStream(this string str)
        {
            var stream = new MemoryStream();
            var writer = new StreamWriter(stream);
            writer.Write(str);
            writer.Flush();
            stream.Position = 0;
            return stream;
        }

        /// <summary>
        /// Extension method to round a timeSpan to nearest timespan period.
        /// </summary>
        /// <param name="time">TimeSpan To Round</param>
        /// <param name="roundingInterval">Rounding Unit</param>
        /// <param name="roundingType">Rounding method</param>
        /// <returns>Rounded timespan</returns>
        public static TimeSpan Round(this TimeSpan time, TimeSpan roundingInterval, MidpointRounding roundingType)
        {
            if (roundingInterval == TimeSpan.Zero)
            {
                // divide by zero exception
                return time;
            }

            return new TimeSpan(
                Convert.ToInt64(Math.Round(
                    time.Ticks / (decimal)roundingInterval.Ticks,
                    roundingType
                )) * roundingInterval.Ticks
            );
        }


        /// <summary>
        /// Extension method to round timespan to nearest timespan period.
        /// </summary>
        /// <param name="time">Base timespan we're looking to round.</param>
        /// <param name="roundingInterval">Timespan period we're rounding.</param>
        /// <returns>Rounded timespan period</returns>
        public static TimeSpan Round(this TimeSpan time, TimeSpan roundingInterval)
        {
            return Round(time, roundingInterval, MidpointRounding.ToEven);
        }

        /// <summary>
        /// Extension method to round a datetime down by a timespan interval.
        /// </summary>
        /// <param name="dateTime">Base DateTime object we're rounding down.</param>
        /// <param name="interval">Timespan interval to round to.</param>
        /// <returns>Rounded datetime</returns>
        public static DateTime RoundDown(this DateTime dateTime, TimeSpan interval)
        {
            if (interval == TimeSpan.Zero)
            {
                // divide by zero exception
                return dateTime;
            }
            return dateTime.AddTicks(-(dateTime.Ticks % interval.Ticks));
        }

        /// <summary>
        /// Rounds the specified date time in the specified time zone. Careful with calling this method in a loop while modifying dateTime, check unit tests.
        /// </summary>
        /// <param name="dateTime">Date time to be rounded</param>
        /// <param name="roundingInterval">Timespan rounding period</param>
        /// <param name="sourceTimeZone">Time zone of the date time</param>
        /// <param name="roundingTimeZone">Time zone in which the rounding is performed</param>
        /// <returns>The rounded date time in the source time zone</returns>
        public static DateTime RoundDownInTimeZone(this DateTime dateTime, TimeSpan roundingInterval, DateTimeZone sourceTimeZone, DateTimeZone roundingTimeZone)
        {
            var dateTimeInRoundingTimeZone = dateTime.ConvertTo(sourceTimeZone, roundingTimeZone);
            var roundedDateTimeInRoundingTimeZone = dateTimeInRoundingTimeZone.RoundDown(roundingInterval);
            return roundedDateTimeInRoundingTimeZone.ConvertTo(roundingTimeZone, sourceTimeZone);
        }

        /// <summary>
        /// Extension method to round a datetime down by a timespan interval until it's
        /// within the specified exchange's open hours. This works by first rounding down
        /// the specified time using the interval, then producing a bar between that
        /// rounded time and the interval plus the rounded time and incrementally walking
        /// backwards until the exchange is open
        /// </summary>
        /// <param name="dateTime">Time to be rounded down</param>
        /// <param name="interval">Timespan interval to round to.</param>
        /// <param name="exchangeHours">The exchange hours to determine open times</param>
        /// <param name="extendedMarket">True for extended market hours, otherwise false</param>
        /// <returns>Rounded datetime</returns>
        public static DateTime ExchangeRoundDown(this DateTime dateTime, TimeSpan interval, SecurityExchangeHours exchangeHours, bool extendedMarket)
        {
            // can't round against a zero interval
            if (interval == TimeSpan.Zero) return dateTime;

            var rounded = dateTime.RoundDown(interval);
            while (!exchangeHours.IsOpen(rounded, rounded + interval, extendedMarket))
            {
                rounded -= interval;
            }
            return rounded;
        }

        /// <summary>
        /// Extension method to round a datetime down by a timespan interval until it's
        /// within the specified exchange's open hours. The rounding is performed in the
        /// specified time zone
        /// </summary>
        /// <param name="dateTime">Time to be rounded down</param>
        /// <param name="interval">Timespan interval to round to.</param>
        /// <param name="exchangeHours">The exchange hours to determine open times</param>
        /// <param name="roundingTimeZone">The time zone to perform the rounding in</param>
        /// <param name="extendedMarket">True for extended market hours, otherwise false</param>
        /// <returns>Rounded datetime</returns>
        public static DateTime ExchangeRoundDownInTimeZone(this DateTime dateTime, TimeSpan interval, SecurityExchangeHours exchangeHours, DateTimeZone roundingTimeZone, bool extendedMarket)
        {
            // can't round against a zero interval
            if (interval == TimeSpan.Zero) return dateTime;

            var dateTimeInRoundingTimeZone = dateTime.ConvertTo(exchangeHours.TimeZone, roundingTimeZone);
            var roundedDateTimeInRoundingTimeZone = dateTimeInRoundingTimeZone.RoundDown(interval);
            var rounded = roundedDateTimeInRoundingTimeZone.ConvertTo(roundingTimeZone, exchangeHours.TimeZone);

            while (!exchangeHours.IsOpen(rounded, rounded + interval, extendedMarket))
            {
                // Will subtract interval to 'dateTime' in the roundingTimeZone (using the same value type instance) to avoid issues with daylight saving time changes.
                // GH issue 2368: subtracting interval to 'dateTime' in exchangeHours.TimeZone and converting back to roundingTimeZone
                // caused the substraction to be neutralized by daylight saving time change, which caused an infinite loop situation in this loop.
                // The issue also happens if substracting in roundingTimeZone and converting back to exchangeHours.TimeZone.

                dateTimeInRoundingTimeZone -= interval;
                roundedDateTimeInRoundingTimeZone = dateTimeInRoundingTimeZone.RoundDown(interval);
                rounded = roundedDateTimeInRoundingTimeZone.ConvertTo(roundingTimeZone, exchangeHours.TimeZone);
            }
            return rounded;
        }

        /// <summary>
        /// Extension method to round a datetime to the nearest unit timespan.
        /// </summary>
        /// <param name="datetime">Datetime object we're rounding.</param>
        /// <param name="roundingInterval">Timespan rounding period.</param>
        /// <returns>Rounded datetime</returns>
        public static DateTime Round(this DateTime datetime, TimeSpan roundingInterval)
        {
            return new DateTime((datetime - DateTime.MinValue).Round(roundingInterval).Ticks);
        }

        /// <summary>
        /// Extension method to explicitly round up to the nearest timespan interval.
        /// </summary>
        /// <param name="time">Base datetime object to round up.</param>
        /// <param name="d">Timespan interval for rounding</param>
        /// <returns>Rounded datetime</returns>
        public static DateTime RoundUp(this DateTime time, TimeSpan d)
        {
            if (d == TimeSpan.Zero)
            {
                // divide by zero exception
                return time;
            }
            return new DateTime(((time.Ticks + d.Ticks - 1) / d.Ticks) * d.Ticks);
        }

        /// <summary>
        /// Converts the specified time from the <paramref name="from"/> time zone to the <paramref name="to"/> time zone
        /// </summary>
        /// <param name="time">The time to be converted in terms of the <paramref name="from"/> time zone</param>
        /// <param name="from">The time zone the specified <paramref name="time"/> is in</param>
        /// <param name="to">The time zone to be converted to</param>
        /// <param name="strict">True for strict conversion, this will throw during ambiguitities, false for lenient conversion</param>
        /// <returns>The time in terms of the to time zone</returns>
        public static DateTime ConvertTo(this DateTime time, DateTimeZone from, DateTimeZone to, bool strict = false)
        {
            if (strict)
            {
                return from.AtStrictly(LocalDateTime.FromDateTime(time)).WithZone(to).ToDateTimeUnspecified();
            }

            return from.AtLeniently(LocalDateTime.FromDateTime(time)).WithZone(to).ToDateTimeUnspecified();
        }

        /// <summary>
        /// Converts the specified time from UTC to the <paramref name="to"/> time zone
        /// </summary>
        /// <param name="time">The time to be converted expressed in UTC</param>
        /// <param name="to">The destinatio time zone</param>
        /// <param name="strict">True for strict conversion, this will throw during ambiguitities, false for lenient conversion</param>
        /// <returns>The time in terms of the <paramref name="to"/> time zone</returns>
        public static DateTime ConvertFromUtc(this DateTime time, DateTimeZone to, bool strict = false)
        {
            return time.ConvertTo(TimeZones.Utc, to, strict);
        }

        /// <summary>
        /// Converts the specified time from the <paramref name="from"/> time zone to <see cref="TimeZones.Utc"/>
        /// </summary>
        /// <param name="time">The time to be converted in terms of the <paramref name="from"/> time zone</param>
        /// <param name="from">The time zone the specified <paramref name="time"/> is in</param>
        /// <param name="strict">True for strict conversion, this will throw during ambiguitities, false for lenient conversion</param>
        /// <returns>The time in terms of the to time zone</returns>
        public static DateTime ConvertToUtc(this DateTime time, DateTimeZone from, bool strict = false)
        {
            if (strict)
            {
                return from.AtStrictly(LocalDateTime.FromDateTime(time)).ToDateTimeUtc();
            }

            return from.AtLeniently(LocalDateTime.FromDateTime(time)).ToDateTimeUtc();
        }

        /// <summary>
        /// Business day here is defined as any day of the week that is not saturday or sunday
        /// </summary>
        /// <param name="date">The date to be examined</param>
        /// <returns>A bool indicating wether the datetime is a weekday or not</returns>
        public static bool IsCommonBusinessDay(this DateTime date)
        {
            return (date.DayOfWeek != DayOfWeek.Saturday && date.DayOfWeek != DayOfWeek.Sunday);
        }

        /// <summary>
        /// Add the reset method to the System.Timer class.
        /// </summary>
        /// <param name="timer">System.timer object</param>
        public static void Reset(this Timer timer)
        {
            timer.Stop();
            timer.Start();
        }

        /// <summary>
        /// Function used to match a type against a string type name. This function compares on the AssemblyQualfiedName,
        /// the FullName, and then just the Name of the type.
        /// </summary>
        /// <param name="type">The type to test for a match</param>
        /// <param name="typeName">The name of the type to match</param>
        /// <returns>True if the specified type matches the type name, false otherwise</returns>
        public static bool MatchesTypeName(this Type type, string typeName)
        {
            if (type.AssemblyQualifiedName == typeName)
            {
                return true;
            }
            if (type.FullName == typeName)
            {
                return true;
            }
            if (type.Name == typeName)
            {
                return true;
            }
            return false;
        }

        /// <summary>
        /// Checks the specified type to see if it is a subclass of the <paramref name="possibleSuperType"/>. This method will
        /// crawl up the inheritance heirarchy to check for equality using generic type definitions (if exists)
        /// </summary>
        /// <param name="type">The type to be checked as a subclass of <paramref name="possibleSuperType"/></param>
        /// <param name="possibleSuperType">The possible superclass of <paramref name="type"/></param>
        /// <returns>True if <paramref name="type"/> is a subclass of the generic type definition <paramref name="possibleSuperType"/></returns>
        public static bool IsSubclassOfGeneric(this Type type, Type possibleSuperType)
        {
            while (type != null && type != typeof(object))
            {
                Type cur;
                if (type.IsGenericType && possibleSuperType.IsGenericTypeDefinition)
                {
                    cur = type.GetGenericTypeDefinition();
                }
                else
                {
                    cur = type;
                }
                if (possibleSuperType == cur)
                {
                    return true;
                }
                type = type.BaseType;
            }
            return false;
        }

        /// <summary>
        /// Gets a type's name with the generic parameters filled in the way they would look when
        /// defined in code, such as converting Dictionary&lt;`1,`2&gt; to Dictionary&lt;string,int&gt;
        /// </summary>
        /// <param name="type">The type who's name we seek</param>
        /// <returns>A better type name</returns>
        public static string GetBetterTypeName(this Type type)
        {
            string name = type.Name;
            if (type.IsGenericType)
            {
                var genericArguments = type.GetGenericArguments();
                var toBeReplaced = "`" + (genericArguments.Length);
                name = name.Replace(toBeReplaced, "<" + string.Join(", ", genericArguments.Select(x => x.GetBetterTypeName())) + ">");
            }
            return name;
        }

        /// <summary>
        /// Converts the Resolution instance into a TimeSpan instance
        /// </summary>
        /// <param name="resolution">The resolution to be converted</param>
        /// <returns>A TimeSpan instance that represents the resolution specified</returns>
        public static TimeSpan ToTimeSpan(this Resolution resolution)
        {
            switch (resolution)
            {
                case Resolution.Tick:
                    // ticks can be instantaneous
                    return TimeSpan.FromTicks(0);
                case Resolution.Second:
                    return TimeSpan.FromSeconds(1);
                case Resolution.Minute:
                    return TimeSpan.FromMinutes(1);
                case Resolution.Hour:
                    return TimeSpan.FromHours(1);
                case Resolution.Daily:
                    return TimeSpan.FromDays(1);
                default:
                    throw new ArgumentOutOfRangeException("resolution");
            }
        }

        /// <summary>
        /// Converts the specified time span into a resolution enum value. If an exact match
        /// is not found and `requireExactMatch` is false, then the higher resoluion will be
        /// returned. For example, timeSpan=5min will return Minute resolution.
        /// </summary>
        /// <param name="timeSpan">The time span to convert to resolution</param>
        /// <param name="requireExactMatch">True to throw an exception if an exact match is not found</param>
        /// <returns>The resolution</returns>
        public static Resolution ToHigherResolutionEquivalent(this TimeSpan timeSpan, bool requireExactMatch)
        {
            if (requireExactMatch)
            {
                if (TimeSpan.Zero == timeSpan)  return Resolution.Tick;
                if (Time.OneSecond == timeSpan) return Resolution.Second;
                if (Time.OneMinute == timeSpan) return Resolution.Minute;
                if (Time.OneHour   == timeSpan) return Resolution.Hour;
                if (Time.OneDay    == timeSpan) return Resolution.Daily;
                throw new InvalidOperationException($"Unable to exactly convert time span ('{timeSpan}') to resolution.");
            }

            // for non-perfect matches
            if (Time.OneSecond > timeSpan) return Resolution.Tick;
            if (Time.OneMinute > timeSpan) return Resolution.Second;
            if (Time.OneHour   > timeSpan) return Resolution.Minute;
            if (Time.OneDay    > timeSpan) return Resolution.Hour;

            return Resolution.Daily;
        }

        /// <summary>
        /// Converts the specified string value into the specified type
        /// </summary>
        /// <typeparam name="T">The output type</typeparam>
        /// <param name="value">The string value to be converted</param>
        /// <returns>The converted value</returns>
        public static T ConvertTo<T>(this string value)
        {
            return (T) value.ConvertTo(typeof (T));
        }

        /// <summary>
        /// Converts the specified string value into the specified type
        /// </summary>
        /// <param name="value">The string value to be converted</param>
        /// <param name="type">The output type</param>
        /// <returns>The converted value</returns>
        public static object ConvertTo(this string value, Type type)
        {
            if (type.IsEnum)
            {
                return Enum.Parse(type, value);
            }

            if (typeof (IConvertible).IsAssignableFrom(type))
            {
                return Convert.ChangeType(value, type, CultureInfo.InvariantCulture);
            }

            // try and find a static parse method
            var parse = type.GetMethod("Parse", new[] {typeof (string)});
            if (parse != null)
            {
                var result = parse.Invoke(null, new object[] {value});
                return result;
            }

            return JsonConvert.DeserializeObject(value, type);
        }

        /// <summary>
        /// Blocks the current thread until the current <see cref="T:System.Threading.WaitHandle"/> receives a signal, while observing a <see cref="T:System.Threading.CancellationToken"/>.
        /// </summary>
        /// <param name="waitHandle">The wait handle to wait on</param>
        /// <param name="cancellationToken">The <see cref="T:System.Threading.CancellationToken"/> to observe.</param>
        /// <exception cref="T:System.InvalidOperationException">The maximum number of waiters has been exceeded.</exception>
        /// <exception cref="T:System.OperationCanceledExcepton"><paramref name="cancellationToken"/> was canceled.</exception>
        /// <exception cref="T:System.ObjectDisposedException">The object has already been disposed or the <see cref="T:System.Threading.CancellationTokenSource"/> that created <paramref name="cancellationToken"/> has been disposed.</exception>
        public static bool WaitOne(this WaitHandle waitHandle, CancellationToken cancellationToken)
        {
            return waitHandle.WaitOne(Timeout.Infinite, cancellationToken);
        }

        /// <summary>
        /// Blocks the current thread until the current <see cref="T:System.Threading.WaitHandle"/> is set, using a <see cref="T:System.TimeSpan"/> to measure the time interval, while observing a <see cref="T:System.Threading.CancellationToken"/>.
        /// </summary>
        ///
        /// <returns>
        /// true if the <see cref="T:System.Threading.WaitHandle"/> was set; otherwise, false.
        /// </returns>
        /// <param name="waitHandle">The wait handle to wait on</param>
        /// <param name="timeout">A <see cref="T:System.TimeSpan"/> that represents the number of milliseconds to wait, or a <see cref="T:System.TimeSpan"/> that represents -1 milliseconds to wait indefinitely.</param>
        /// <param name="cancellationToken">The <see cref="T:System.Threading.CancellationToken"/> to observe.</param>
        /// <exception cref="T:System.Threading.OperationCanceledException"><paramref name="cancellationToken"/> was canceled.</exception>
        /// <exception cref="T:System.ArgumentOutOfRangeException"><paramref name="timeout"/> is a negative number other than -1 milliseconds, which represents an infinite time-out -or- timeout is greater than <see cref="F:System.Int32.MaxValue"/>.</exception>
        /// <exception cref="T:System.InvalidOperationException">The maximum number of waiters has been exceeded. </exception><exception cref="T:System.ObjectDisposedException">The object has already been disposed or the <see cref="T:System.Threading.CancellationTokenSource"/> that created <paramref name="cancellationToken"/> has been disposed.</exception>
        public static bool WaitOne(this WaitHandle waitHandle, TimeSpan timeout, CancellationToken cancellationToken)
        {
            return waitHandle.WaitOne((int) timeout.TotalMilliseconds, cancellationToken);
        }

        /// <summary>
        /// Blocks the current thread until the current <see cref="T:System.Threading.WaitHandle"/> is set, using a 32-bit signed integer to measure the time interval, while observing a <see cref="T:System.Threading.CancellationToken"/>.
        /// </summary>
        ///
        /// <returns>
        /// true if the <see cref="T:System.Threading.WaitHandle"/> was set; otherwise, false.
        /// </returns>
        /// <param name="waitHandle">The wait handle to wait on</param>
        /// <param name="millisecondsTimeout">The number of milliseconds to wait, or <see cref="F:System.Threading.Timeout.Infinite"/>(-1) to wait indefinitely.</param>
        /// <param name="cancellationToken">The <see cref="T:System.Threading.CancellationToken"/> to observe.</param>
        /// <exception cref="T:System.Threading.OperationCanceledException"><paramref name="cancellationToken"/> was canceled.</exception>
        /// <exception cref="T:System.ArgumentOutOfRangeException"><paramref name="millisecondsTimeout"/> is a negative number other than -1, which represents an infinite time-out.</exception>
        /// <exception cref="T:System.InvalidOperationException">The maximum number of waiters has been exceeded.</exception>
        /// <exception cref="T:System.ObjectDisposedException">The object has already been disposed or the <see cref="T:System.Threading.CancellationTokenSource"/> that created <paramref name="cancellationToken"/> has been disposed.</exception>
        public static bool WaitOne(this WaitHandle waitHandle, int millisecondsTimeout, CancellationToken cancellationToken)
        {
            return WaitHandle.WaitAny(new[] { waitHandle, cancellationToken.WaitHandle }, millisecondsTimeout) == 0;
        }

        /// <summary>
        /// Gets the MD5 hash from a stream
        /// </summary>
        /// <param name="stream">The stream to compute a hash for</param>
        /// <returns>The MD5 hash</returns>
        public static byte[] GetMD5Hash(this Stream stream)
        {
            using (var md5 = MD5.Create())
            {
                return md5.ComputeHash(stream);
            }
        }

        /// <summary>
        /// Convert a string into the same string with a URL! :)
        /// </summary>
        /// <param name="source">The source string to be converted</param>
        /// <returns>The same source string but with anchor tags around substrings matching a link regex</returns>
        public static string WithEmbeddedHtmlAnchors(this string source)
        {
            var regx = new Regex("http(s)?://([\\w+?\\.\\w+])+([a-zA-Z0-9\\~\\!\\@\\#\\$\\%\\^\\&amp;\\*\\(\\)_\\-\\=\\+\\\\\\/\\?\\.\\:\\;\\'\\,]*([a-zA-Z0-9\\?\\#\\=\\/]){1})?", RegexOptions.IgnoreCase);
            var matches = regx.Matches(source);
            foreach (Match match in matches)
            {
                source = source.Replace(match.Value, "<a href='" + match.Value + "' target='blank'>" + match.Value + "</a>");
            }
            return source;
        }

        /// <summary>
        /// Get the first occurence of a string between two characters from another string
        /// </summary>
        /// <param name="value">The original string</param>
        /// <param name="left">Left bound of the substring</param>
        /// <param name="right">Right bound of the substring</param>
        /// <returns>Substring from original string bounded by the two characters</returns>
        public static string GetStringBetweenChars(this string value, char left, char right)
        {
            var startIndex = 1 + value.IndexOf(left);
            var length = value.IndexOf(right, startIndex) - startIndex;
            if (length > 0)
            {
                value = value.Substring(startIndex, length);
                startIndex = 1 + value.IndexOf(left);
                return value.Substring(startIndex).Trim();
            }
            return string.Empty;
        }

        /// <summary>
        /// Return the first in the series of names, or find the one that matches the configured algirithmTypeName
        /// </summary>
        /// <param name="names">The list of class names</param>
        /// <param name="algorithmTypeName">The configured algorithm type name from the config</param>
        /// <returns>The name of the class being run</returns>
        public static string SingleOrAlgorithmTypeName(this List<string> names, string algorithmTypeName)
        {
            // if there's only one use that guy
            // if there's more than one then find which one we should use using the algorithmTypeName specified
            return names.Count == 1 ? names.Single() : names.SingleOrDefault(x => x.EndsWith("." + algorithmTypeName));
        }

        /// <summary>
        /// Converts the specified <paramref name="enum"/> value to its corresponding lower-case string representation
        /// </summary>
        /// <param name="enum">The enumeration value</param>
        /// <returns>A lower-case string representation of the specified enumeration value</returns>
        public static string ToLower(this Enum @enum)
        {
            return @enum.ToString().ToLower();
        }

        /// <summary>
        /// Turn order into an order ticket
        /// </summary>
        /// <param name="order">The <see cref="Order"/> being converted</param>
        /// <param name="transactionManager">The transaction manager, <see cref="SecurityTransactionManager"/></param>
        /// <returns></returns>
        public static OrderTicket ToOrderTicket(this Order order, SecurityTransactionManager transactionManager)
        {
            var limitPrice = 0m;
            var stopPrice = 0m;

            switch (order.Type)
            {
                case OrderType.Limit:
                    var limitOrder = order as LimitOrder;
                    limitPrice = limitOrder.LimitPrice;
                    break;
                case OrderType.StopMarket:
                    var stopMarketOrder = order as StopMarketOrder;
                    stopPrice = stopMarketOrder.StopPrice;
                    break;
                case OrderType.StopLimit:
                    var stopLimitOrder = order as StopLimitOrder;
                    stopPrice = stopLimitOrder.StopPrice;
                    limitPrice = stopLimitOrder.LimitPrice;
                    break;
                case OrderType.OptionExercise:
                case OrderType.Market:
                case OrderType.MarketOnOpen:
                case OrderType.MarketOnClose:
                    limitPrice = order.Price;
                    stopPrice = order.Price;
                    break;
                default:
                    throw new ArgumentOutOfRangeException();
            }

            var submitOrderRequest = new SubmitOrderRequest(order.Type,
                order.SecurityType,
                order.Symbol,
                order.Quantity,
                stopPrice,
                limitPrice,
                order.Time,
                order.Tag,
                order.Properties);

            submitOrderRequest.SetOrderId(order.Id);
            var orderTicket = new OrderTicket(transactionManager, submitOrderRequest);
            orderTicket.SetOrder(order);
            return orderTicket;
        }

        public static void ProcessUntilEmpty<T>(this IProducerConsumerCollection<T> collection, Action<T> handler)
        {
            T item;
            while (collection.TryTake(out item))
            {
                handler(item);
            }
        }

        /// <summary>
        /// Returns a <see cref="string"/> that represents the current <see cref="PyObject"/>
        /// </summary>
        /// <param name="pyObject">The <see cref="PyObject"/> being converted</param>
        /// <returns>string that represents the current PyObject</returns>
        public static string ToSafeString(this PyObject pyObject)
        {
            using (Py.GIL())
            {
                // PyObject objects that have the to_string method, like some pandas objects,
                // can use this method to convert them into string objects
                if (pyObject.HasAttr("to_string"))
                {
                    return Environment.NewLine + pyObject.InvokeMethod("to_string").ToString();
                }

                var value = pyObject.ToString();
                if (string.IsNullOrWhiteSpace(value))
                {
                    var pythonType = pyObject.GetPythonType();
                    if (pythonType.GetType() == typeof(PyObject))
                    {
                        value = pythonType.ToString();
                    }
                    else
                    {
                        var type = pythonType.As<Type>();
                        value = pyObject.AsManagedObject(type).ToString();
                    }
                }
                return value;
            }
        }

        /// <summary>
        /// Tries to convert a <see cref="PyObject"/> into a managed object
        /// </summary>
        /// <typeparam name="T">Target type of the resulting managed object</typeparam>
        /// <param name="pyObject">PyObject to be converted</param>
        /// <param name="result">Managed object </param>
        /// <returns>True if successful conversion</returns>
        public static bool TryConvert<T>(this PyObject pyObject, out T result)
        {
            result = default(T);
            var type = typeof(T);

            if (pyObject == null)
            {
                return true;
            }

            using (Py.GIL())
            {
                try
                {
                    // Special case: Type
                    if (typeof(Type).IsAssignableFrom(type))
                    {
                        result = (T)pyObject.AsManagedObject(type);
                        return true;
                    }

                    // Special case: IEnumerable
                    if (typeof(IEnumerable).IsAssignableFrom(type))
                    {
                        result = (T)pyObject.AsManagedObject(type);
                        return true;
                    }

                    var pythonType = pyObject.GetPythonType();
                    var csharpType = pythonType.As<Type>();

                    if (!type.IsAssignableFrom(csharpType))
                    {
                        return false;
                    }

                    result = (T)pyObject.AsManagedObject(type);

                    // If the PyObject type and the managed object names are the same,
                    // pyObject is a C# object wrapped in PyObject, in this case return true
                    // Otherwise, pyObject is a python object that subclass a C# class.
                    string name = ((dynamic) pythonType).__name__;
                    return name == result.GetType().Name;
                }
                catch
                {
                    // Do not throw or log the exception.
                    // Return false as an exception means that the conversion could not be made.
                }
            }

            return false;
        }

        /// <summary>
        /// Tries to convert a <see cref="PyObject"/> into a managed object
        /// </summary>
        /// <typeparam name="T">Target type of the resulting managed object</typeparam>
        /// <param name="pyObject">PyObject to be converted</param>
        /// <param name="result">Managed object </param>
        /// <returns>True if successful conversion</returns>
        public static bool TryConvertToDelegate<T>(this PyObject pyObject, out T result)
        {
            var type = typeof(T);

            if (!typeof(MulticastDelegate).IsAssignableFrom(type))
            {
                throw new ArgumentException($"TryConvertToDelegate cannot be used to convert a PyObject into {type}.");
            }

            result = default(T);

            if (pyObject == null)
            {
                return true;
            }

            var code = string.Empty;
            var locals = new PyDict();
            var types = type.GetGenericArguments();

            try
            {
                using (Py.GIL())
                {
                    for (var i = 0; i < types.Length; i++)
                    {
                        code += $",t{i}";
                        locals.SetItem($"t{i}", types[i].ToPython());
                    }

                    locals.SetItem("pyObject", pyObject);

                    var name = type.FullName.Substring(0, type.FullName.IndexOf('`'));
                    code = $"import System; delegate = {name}[{code.Substring(1)}](pyObject)";

                    PythonEngine.Exec(code, null, locals.Handle);
                    result = (T)locals.GetItem("delegate").AsManagedObject(typeof(T));

                    return true;
                }
            }
            catch
            {
                // Do not throw or log the exception.
                // Return false as an exception means that the conversion could not be made.
            }
            return false;
        }

        /// <summary>
        /// Convert a <see cref="PyObject"/> into a managed object
        /// </summary>
        /// <typeparam name="T">Target type of the resulting managed object</typeparam>
        /// <param name="pyObject">PyObject to be converted</param>
        /// <returns>Instance of type T</returns>
        public static T ConvertToDelegate<T>(this PyObject pyObject)
        {
            T result;
            if (pyObject.TryConvertToDelegate(out result))
            {
                return result;
            }
            else
            {
                throw new ArgumentException($"ConvertToDelegate cannot be used to convert a PyObject into {typeof(T)}.");
            }
        }

        /// <summary>
        /// Converts the numeric value of one or more enumerated constants to an equivalent enumerated string.
        /// </summary>
        /// <param name="value">Numeric value</param>
        /// <param name="pyObject">Python object that encapsulated a Enum Type</param>
        /// <returns>String that represents the enumerated object</returns>
        public static string GetEnumString(this int value, PyObject pyObject)
        {
            Type type;
            if (pyObject.TryConvert(out type))
            {
                return value.ToString().ConvertTo(type).ToString();
            }
            else
            {
                using (Py.GIL())
                {
                    throw new ArgumentException($"GetEnumString(): {pyObject.Repr()} is not a C# Type.");
                }
            }
        }

        /// <summary>
        /// Destroys a PyObject
        /// https://docs.python.org/2/reference/datamodel.html#object.__del__
        /// </summary>
        /// <param name="pyObject">PyObject to be destroyed</param>
        public static void Destroy(this PyObject pyObject)
        {
            try
            {
                if (pyObject.HasAttr("__del__"))
                {
                    pyObject.InvokeMethod("__del__");
                }
            }
            catch (PythonException e)
            {
                if (string.IsNullOrWhiteSpace(e.StackTrace))
                {
                    throw new Exception($"{(pyObject as dynamic).__qualname__} returned a result with an undefined error set.");
                }
                else
                {
                    throw e;
                }
            }
        }

        /// <summary>
        /// Performs on-line batching of the specified enumerator, emitting chunks of the requested batch size
        /// </summary>
        /// <typeparam name="T">The enumerable item type</typeparam>
        /// <param name="enumerable">The enumerable to be batched</param>
        /// <param name="batchSize">The number of items per batch</param>
        /// <returns>An enumerable of lists</returns>
        public static IEnumerable<List<T>> BatchBy<T>(this IEnumerable<T> enumerable, int batchSize)
        {
            using (var enumerator = enumerable.GetEnumerator())
            {
                List<T> list = null;
                while (enumerator.MoveNext())
                {
                    if (list == null)
                    {
                        list = new List<T> {enumerator.Current};
                    }
                    else if (list.Count < batchSize)
                    {
                        list.Add(enumerator.Current);
                    }
                    else
                    {
                        yield return list;
                        list = new List<T> {enumerator.Current};
                    }
                }

                if (list?.Count > 0)
                {
                    yield return list;
                }
            }
        }

        /// <summary>
        /// Safely blocks until the specified task has completed executing
        /// </summary>
        /// <typeparam name="TResult">The task's result type</typeparam>
        /// <param name="task">The task to be awaited</param>
        /// <returns>The result of the task</returns>
        public static TResult SynchronouslyAwaitTaskResult<TResult>(this Task<TResult> task)
        {
            return task.ConfigureAwait(false).GetAwaiter().GetResult();
        }

        /// <summary>
        /// Safely blocks until the specified task has completed executing
        /// </summary>
        /// <param name="task">The task to be awaited</param>
        /// <returns>The result of the task</returns>
        public static void SynchronouslyAwaitTask(this Task task)
        {
            task.ConfigureAwait(false).GetAwaiter().GetResult();
        }

        /// <summary>
<<<<<<< HEAD
        /// Convert dictionary to query string
        /// </summary>
        /// <param name="pairs"></param>
        /// <returns></returns>
        public static string ToQueryString(this IDictionary<string, object> pairs)
        {
            return string.Join("&", pairs.Select(pair => $"{pair.Key}={pair.Value}"));
=======
        /// Safely remove ending
        /// </summary>
        /// <param name="s"></param>
        /// <param name="ending"></param>
        /// <returns></returns>
        public static string RemoveFromEnd(this string s, string ending)
        {
            if (s.EndsWith(ending))
            {
                return s.Substring(0, s.Length - ending.Length);
            }
            else
            {
                return s;
            }
>>>>>>> 6bf65206
        }
    }
}<|MERGE_RESOLUTION|>--- conflicted
+++ resolved
@@ -1304,9 +1304,7 @@
         {
             task.ConfigureAwait(false).GetAwaiter().GetResult();
         }
-
-        /// <summary>
-<<<<<<< HEAD
+        /// <summary>
         /// Convert dictionary to query string
         /// </summary>
         /// <param name="pairs"></param>
@@ -1314,7 +1312,9 @@
         public static string ToQueryString(this IDictionary<string, object> pairs)
         {
             return string.Join("&", pairs.Select(pair => $"{pair.Key}={pair.Value}"));
-=======
+        }
+        
+        /// <summary>
         /// Safely remove ending
         /// </summary>
         /// <param name="s"></param>
@@ -1330,7 +1330,6 @@
             {
                 return s;
             }
->>>>>>> 6bf65206
-        }
+        }        
     }
 }