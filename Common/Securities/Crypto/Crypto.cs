﻿/*
 * QUANTCONNECT.COM - Democratizing Finance, Empowering Individuals.
 * Lean Algorithmic Trading Engine v2.0. Copyright 2014 QuantConnect Corporation.
 *
 * Licensed under the Apache License, Version 2.0 (the "License");
 * you may not use this file except in compliance with the License.
 * You may obtain a copy of the License at http://www.apache.org/licenses/LICENSE-2.0
 *
 * Unless required by applicable law or agreed to in writing, software
 * distributed under the License is distributed on an "AS IS" BASIS,
 * WITHOUT WARRANTIES OR CONDITIONS OF ANY KIND, either express or implied.
 * See the License for the specific language governing permissions and
 * limitations under the License.
*/

using QuantConnect.Data;
using QuantConnect.Data.Market;
using QuantConnect.Orders.Fees;
using QuantConnect.Orders.Fills;
using QuantConnect.Orders.Slippage;
using QuantConnect.Securities.Forex;
using System;

namespace QuantConnect.Securities.Crypto
{
    /// <summary>
    /// Crypto Security Object Implementation for Crypto Assets
    /// </summary>
    /// <seealso cref="Security"/>
    public class Crypto : Security, IBaseCurrencySymbol
    {
        /// <summary>
        /// Constructor for the Crypto security
        /// </summary>
        /// <param name="exchangeHours">Defines the hours this exchange is open</param>
        /// <param name="quoteCurrency">The cash object that represent the quote currency</param>
        /// <param name="config">The subscription configuration for this security</param>
        /// <param name="symbolProperties">The symbol properties for this security</param>
        /// <param name="currencyConverter">Currency converter used to convert <see cref="CashAmount"/>
        /// instances into units of the account currency</param>
        public Crypto(SecurityExchangeHours exchangeHours, Cash quoteCurrency, SubscriptionDataConfig config, SymbolProperties symbolProperties, ICurrencyConverter currencyConverter)
            : base(config,
                quoteCurrency,
                symbolProperties,
                new CryptoExchange(exchangeHours),
                new ForexCache(),
                new SecurityPortfolioModel(),
                new ImmediateFillModel(),
                new GDAXFeeModel(),
                new ConstantSlippageModel(0),
                new ImmediateSettlementModel(),
                Securities.VolatilityModel.Null,
                new CashBuyingPowerModel(),
                new ForexDataFilter(),
                new SecurityPriceVariationModel(),
                currencyConverter
                )
        {
            Holdings = new CryptoHolding(this, currencyConverter);

            // decompose the symbol into each currency pair
            string quoteCurrencySymbol = symbolProperties.QuoteCurrency;
<<<<<<< HEAD
            BaseCurrencySymbol = config.Symbol.Value.Replace(quoteCurrencySymbol, "");
=======
            if (config.Symbol.Value.EndsWith(quoteCurrencySymbol))
            {
                BaseCurrencySymbol = config.Symbol.Value.RemoveFromEnd(quoteCurrencySymbol);
            }
            else
            {
                throw new InvalidOperationException($"symbol doesn't end with {quoteCurrencySymbol}");
            }
>>>>>>> 6bf65206
        }

        /// <summary>
        /// Constructor for the Crypto security
        /// </summary>
        /// <param name="symbol">The security's symbol</param>
        /// <param name="exchangeHours">Defines the hours this exchange is open</param>
        /// <param name="quoteCurrency">The cash object that represent the quote currency</param>
        /// <param name="symbolProperties">The symbol properties for this security</param>
        /// <param name="currencyConverter">Currency converter used to convert <see cref="CashAmount"/>
        /// instances into units of the account currency</param>
        public Crypto(Symbol symbol, SecurityExchangeHours exchangeHours, Cash quoteCurrency, SymbolProperties symbolProperties, ICurrencyConverter currencyConverter)
            : base(symbol,
                quoteCurrency,
                symbolProperties,
                new CryptoExchange(exchangeHours),
                new ForexCache(),
                new SecurityPortfolioModel(),
                new ImmediateFillModel(),
                new GDAXFeeModel(),
                new ConstantSlippageModel(0),
                new ImmediateSettlementModel(),
                Securities.VolatilityModel.Null,
                new CashBuyingPowerModel(),
                new ForexDataFilter(),
                new SecurityPriceVariationModel(),
                currencyConverter
                )
        {
            Holdings = new CryptoHolding(this, currencyConverter);

            // decompose the symbol into each currency pair
            string quoteCurrencySymbol = symbolProperties.QuoteCurrency;
<<<<<<< HEAD
            BaseCurrencySymbol = symbol.Value.Replace(quoteCurrencySymbol, "");
=======
            if (symbol.Value.EndsWith(quoteCurrencySymbol))
            {
                BaseCurrencySymbol = symbol.Value.RemoveFromEnd(quoteCurrencySymbol);
            }
            else
            {
                throw new InvalidOperationException($"symbol doesn't end with {quoteCurrencySymbol}");
            }
>>>>>>> 6bf65206
        }

        /// <summary>
        /// Gets the currency acquired by going long this currency pair
        /// </summary>
        /// <remarks>
        /// For example, the EUR/USD has a base currency of the euro, and as a result
        /// of going long the EUR/USD a trader is acquiring euros in exchange for US dollars
        /// </remarks>
        public string BaseCurrencySymbol { get; protected set; }

        /// <summary>
        /// Get the current value of the security.
        /// </summary>
        public override decimal Price => Cache.GetData<TradeBar>()?.Close ?? Cache.Price;
    }
}<|MERGE_RESOLUTION|>--- conflicted
+++ resolved
@@ -60,9 +60,6 @@
 
             // decompose the symbol into each currency pair
             string quoteCurrencySymbol = symbolProperties.QuoteCurrency;
-<<<<<<< HEAD
-            BaseCurrencySymbol = config.Symbol.Value.Replace(quoteCurrencySymbol, "");
-=======
             if (config.Symbol.Value.EndsWith(quoteCurrencySymbol))
             {
                 BaseCurrencySymbol = config.Symbol.Value.RemoveFromEnd(quoteCurrencySymbol);
@@ -71,7 +68,6 @@
             {
                 throw new InvalidOperationException($"symbol doesn't end with {quoteCurrencySymbol}");
             }
->>>>>>> 6bf65206
         }
 
         /// <summary>
@@ -105,9 +101,6 @@
 
             // decompose the symbol into each currency pair
             string quoteCurrencySymbol = symbolProperties.QuoteCurrency;
-<<<<<<< HEAD
-            BaseCurrencySymbol = symbol.Value.Replace(quoteCurrencySymbol, "");
-=======
             if (symbol.Value.EndsWith(quoteCurrencySymbol))
             {
                 BaseCurrencySymbol = symbol.Value.RemoveFromEnd(quoteCurrencySymbol);
@@ -116,7 +109,6 @@
             {
                 throw new InvalidOperationException($"symbol doesn't end with {quoteCurrencySymbol}");
             }
->>>>>>> 6bf65206
         }
 
         /// <summary>
